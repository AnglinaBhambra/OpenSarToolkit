--- conflicted
+++ resolved
@@ -159,17 +159,12 @@
         dem_dict = ard['dem']
 
     # calculate Multi-Look factors
-<<<<<<< HEAD
     azimuth_looks = int(np.floor(ard['resolution']/10))
     if azimuth_looks == 0:
         azimuth_looks = 1
-=======
-    azimuth_looks = int(np.floor(ard['resolution']))
->>>>>>> c4442f37
     range_looks = int(azimuth_looks * 5)
-
     # construct command dependent on selected product type
-    if ard['product type'] == 'RTC-gamma0':
+    if ard['product_type'] == 'RTC-gamma0':
         logger.debug('INFO: Calibrating the product to a RTC product.')
 
         # get graph for RTC generation
@@ -183,17 +178,10 @@
                   '-Pinput="{}" -Poutput="{}"'.format(
             GPT_FILE, graph, ncores,
             range_looks, azimuth_looks,
-<<<<<<< HEAD
-            dem_dict['dem name'], dem_dict['dem file'],
-            dem_dict['dem nodata'], dem_dict['dem resampling'],
-            region, infile, outfile
-        )
-=======
             dem_dict['dem_name'], dem_dict['dem_file'],
             dem_dict['dem_nodata'], dem_dict['dem_resampling'],
             region, infile, outfile)
 
->>>>>>> c4442f37
     elif ard['product_type'] == 'GTC-gamma0':
         logger.debug(
             'INFO: Calibrating the product to a GTC product (Gamma0).'
