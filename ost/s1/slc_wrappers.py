import os
from os.path import join as opj
import sys
import json
import logging

import numpy as np
from retrying import retry

from ost.settings import GPT_FILE, OST_ROOT
from ost.errors import GPTRuntimeError
from ost.helpers import helpers as h

logger = logging.getLogger(__name__)


@retry(stop_max_attempt_number=3, wait_fixed=1)
def burst_import(infile, outfile, logfile, swath, burst, polar='VV,VH,HH,HV',
                 ncores=os.cpu_count()):
    '''A wrapper of SNAP import of a single Sentinel-1 SLC burst

    This function takes an original Sentinel-1 scene (either zip or
    SAFE format), updates the orbit information (does not fail if not
    available), and extracts a single burst based on the
    given input parameters.

    Args:
        infile: string or os.path object for
                an original Sentinel-1 GRD product in zip or SAFE format
        out_prefix: string or os.path object for the output
                    file written in BEAM-Dimap format
        logfile: string or os.path object for the file
                 where SNAP'S STDOUT/STDERR is written to
        swath (str): the corresponding IW subswath of the burst
        burst (str): the burst number as in the Sentinel-1 annotation file
        polar (str): a string consisiting of the polarisation (comma separated)
                     e.g. 'VV,VH',
                     default: 'VV,VH,HH,HV'
        ncores(int): the number of cpu cores to allocate to the gpt job,
                default: os.cpu_count()
    '''


    # get path to graph
    graph = opj(OST_ROOT, 'graphs', 'S1_SLC2ARD', 'S1_SLC_BurstSplit_AO.xml')

    logger.info('Importing Burst {} from Swath {}'
          ' from scene {}'.format(burst, swath, os.path.basename(infile)))

    command = '{} {} -x -q {} -Pinput={} -Ppolar={} -Pswath={}\
                      -Pburst={} -Poutput={}' \
        .format(GPT_FILE, graph, ncores, infile, polar, swath,
                burst, outfile)

    return_code = h.run_command(command, logfile)

    if return_code == 0:
        logger.info('Succesfully imported product')
        return return_code
    else:
        raise GPTRuntimeError(
            'ERROR: Frame import exited with an error {}. See {} for '
            'Snap Error output'.format(return_code, logfile)
        )


@retry(stop_max_attempt_number=3, wait_fixed=1)
def ha_alpha(infile, outfile, logfile, pol_speckle_filter=False,
              pol_speckle_dict=None, ncores=os.cpu_count()):
    '''A wrapper of SNAP H-A-alpha polarimetric decomposition

    This function takes an OST imported Sentinel-1 scene/burst
    and calulates the polarimetric decomposition parameters for
    the H-A-alpha decomposition.

    Args:
        infile: string or os.path object for
                an original Sentinel-1 GRD product in zip or SAFE format
        out_prefix: string or os.path object for the output
                    file written in BEAM-Dimap format
        logfile: string or os.path object for the file
                 where SNAP'S STDOUT/STDERR is written to
        pol_speckle_filter (bool): wether or not to apply the
                                   polarimetric speckle filter
        ncores(int): the number of cpu cores to allocate to the gpt job - defaults to cpu count


    '''

    if pol_speckle_filter:
        graph = opj(OST_ROOT, 'graphs', 'S1_SLC2ARD',
                    'S1_SLC_Deb_Spk_Halpha.xml')
        logger.info('Applying the polarimetric speckle filter and'
              ' calculating the H-alpha dual-pol decomposition')
        command = ('{} {} -x -q {} -Pinput={} -Poutput={}'
                   ' -Pfilter=\'{}\''
                   ' -Pfilter_size=\'{}\''
                   ' -Pnr_looks={}'
                   ' -Pwindow_size={}'
                   ' -Ptarget_window_size={}'
                   ' -Ppan_size={}'
                   ' -Psigma={}'.format(
            GPT_FILE, graph, ncores,
            infile, outfile,
            pol_speckle_dict['filter'],
            pol_speckle_dict['filter_size'],
            pol_speckle_dict['num_of_looks'],
            pol_speckle_dict['window_size'],
            pol_speckle_dict['target_window_size'],
            pol_speckle_dict['pan_size'],
            pol_speckle_dict['sigma']
        )
        )
    else:
        graph = opj(OST_ROOT, 'graphs', 'S1_SLC2ARD',
                    'S1_SLC_Deb_Halpha.xml')

        print(" INFO: Calculating the H-alpha dual polarisation")
        command = '{} {} -x -q {} -Pinput={} -Poutput={}' \
            .format(GPT_FILE, graph, ncores, infile, outfile)

    return_code = h.run_command(command, logfile)

    if return_code == 0:
        logger.info('Succesfully created H/A/Alpha product')
    else:
        raise GPTRuntimeError('ERROR: H/Alpha exited with an error {}. \
                See {} for Snap Error output'.format(return_code, logfile)
                              )

@retry(stop_max_attempt_number=3, wait_fixed=1)
def calibration(infile, outfile, logfile, proc_file,
                region='', ncores=os.cpu_count()):
    '''A wrapper around SNAP's radiometric calibration
    This function takes OST imported Sentinel-1 product and generates
    it to calibrated backscatter.
    3 different calibration modes are supported.
        - Radiometrically terrain corrected Gamma nought (RTC)
          NOTE: that the routine actually calibrates to bet0 and needs to
          be used together with _terrain_flattening routine
        - ellipsoid based Gamma nought (GTCgamma)
        - Sigma nought (GTCsigma).
    Args:
        infile: string or os.path object for
                an OST imported frame in BEAM-Dimap format (i.e. *.dim)
        outfile: string or os.path object for the output
                 file written in BEAM-Dimap format
        logfile: string or os.path object for the file
                 where SNAP'S STDOUT/STDERR is written to
        resolution (int): the resolution of the output product in meters
        product_type (str): the product type of the output product
                            i.e. RTC, GTCgamma or GTCsigma
    '''

    # load ards
    with open(proc_file, 'r') as ard_file:
        ard_params = json.load(ard_file)['processing_parameters']
        ard = ard_params['single_ARD']
        dem_dict = ard['dem']

    # calculate Multi-Look factors
<<<<<<< HEAD
    azimuth_looks = int(np.floor(ard['resolution']/10))
    if azimuth_looks == 0:
        azimuth_looks = 1
    range_looks = int(azimuth_looks * 5)
=======
    azimuth_looks = 1   #int(np.floor(ard['resolution'] / 10 ))
    range_looks = 5   #int(azimuth_looks * 5)

>>>>>>> e2c7f539
    # construct command dependent on selected product type
    if ard['product_type'] == 'RTC-gamma0':
        logger.debug('INFO: Calibrating the product to a RTC product.')

        # get graph for RTC generation
        graph = opj(OST_ROOT, 'graphs', 'S1_SLC2ARD',
                    'S1_SLC_TNR_CalBeta_Deb_ML_TF_Sub.xml')
        # construct command
        command = '{} {} -x -q {} ' \
                  '-Prange_looks={} -Pazimuth_looks={} ' \
                  '-Pdem=\'{}\' -Pdem_file="{}" -Pdem_nodata={} ' \
                  '-Pdem_resampling={} -Pregion="{}" ' \
                  '-Pinput="{}" -Poutput="{}"'.format(
            GPT_FILE, graph, ncores,
            range_looks, azimuth_looks,
            dem_dict['dem_name'], dem_dict['dem_file'],
            dem_dict['dem_nodata'], dem_dict['dem_resampling'],
            region, infile, outfile)


    elif ard['product_type'] == 'GTC-gamma0':

        logger.info('Calibrating the product to a GTC product (Gamma0).')

        # get graph for GTC gammao0 generation
        graph = opj(OST_ROOT, 'graphs', 'S1_SLC2ARD',
                    'S1_SLC_TNR_CalGamma_Deb_ML_Sub.xml')

        # construct command
        command = '{} {} -x -q {} ' \
                  '-Prange_looks={} -Pazimuth_looks={} ' \
                  '-Pregion="{}" -Pinput="{}" -Poutput="{}"' \
            .format(GPT_FILE, graph, ncores,
                    range_looks, azimuth_looks,
                    region, infile, outfile)

    elif ard['product_type'] == 'GTC-sigma0':
        logger.debug(
            'INFO: Calibrating the product to a GTC product (Sigma0).'
        )

        # get graph for GTC-gamma0 generation
        graph = opj(OST_ROOT, 'graphs', 'S1_SLC2ARD',
                    'S1_SLC_TNR_CalSigma_Deb_ML_Sub.xml')

        # construct command
        command = '{} {} -x -q {} ' \
                  '-Prange_looks={} -Pazimuth_looks={} ' \
                  '-Pregion="{}" -Pinput="{}" -Poutput="{}"' \
            .format(GPT_FILE, graph, ncores,
                    range_looks, azimuth_looks,
                    region, infile, outfile)
    else:
        logger.debug('ERROR: Wrong product type selected.')
        sys.exit(121)

    logger.debug("INFO: Removing thermal noise, calibrating and debursting")
    return_code = h.run_command(command, logfile)

    if return_code == 0:
        logger.debug('INFO: Succesfully calibrated product')
        return return_code
    else:
        raise GPTRuntimeError('ERROR: Calibration exited with an error {}. \
                        See {} for Snap Error output'.format(return_code,
                                                             logfile)
        )



# @retry(stop_max_attempt_number=3, wait_fixed=1)
# def _calibration(infile, outfile, logfile, product_type='GTC-gamma0',
#                  ncores=os.cpu_count()):
#     '''A wrapper around SNAP's radiometric calibration
#
#     This function takes OST imported Sentinel-1 product and generates
#     it to calibrated backscatter.
#
#     3 different calibration modes are supported.
#         - Radiometrically terrain corrected Gamma nought (RTC)
#           NOTE: that the routine actually calibrates to bet0 and needs to
#           be used together with _terrain_flattening routine
#         - ellipsoid based Gamma nought (GTCgamma)
#         - Sigma nought (GTCsigma).
#
#     Args:
#         infile: string or os.path object for
#                 an OST imported frame in BEAM-Dimap format (i.e. *.dim)
#         outfile: string or os.path object for the output
#                  file written in BEAM-Dimap format
#         logfile: string or os.path object for the file
#                  where SNAP'S STDOUT/STDERR is written to
#         resolution (int): the resolution of the output product in meters
#         product_type (str): the product type of the output product
#                             i.e. RTC, GTCgamma or GTCsigma
#         ncores(int): the number of cpu cores to allocate to the gpt job,
#                 default: os.cpu_count()
#
#
#     '''
#
#     # get gpt file
#     GPT_FILE = h.gpt_path()
#
#     # get path to graph
#     OST_ROOT = importlib.util.find_spec('ost').submodule_search_locations[0]
#
#     if product_type == 'RTC-gamma0':
#         logger.info('Calibrating the product to beta0.')
#         graph = opj(OST_ROOT, 'graphs', 'S1_SLC2ARD',
#                     'S1_SLC_TNR_Calbeta_Deb.xml')
#     elif product_type == 'GTC-gamma0':
#         logger.info('Calibrating the product to gamma0.')
#         graph = opj(OST_ROOT, 'graphs', 'S1_SLC2ARD',
#                     'S1_SLC_TNR_CalGamma_Deb.xml')
#     elif product_type == 'GTC-sigma0':
#         logger.info('Calibrating the product to sigma0.')
#         graph = opj(OST_ROOT, 'graphs', 'S1_SLC2ARD',
#                     'S1_SLC_TNR_CalSigma_Deb.xml')
#     elif product_type == 'Coherence_only':
#         print('INFO: No need to calibrate just for coherence')
#         return_code = 0
#         return return_code
#     else:
#         print(' ERROR: Wrong product type selected.')
#         sys.exit(121)
#
#     print(" INFO: Removing thermal noise, calibrating and debursting")
#     command = '{} {} -x -q {} -Pinput={} -Poutput={}' \
#         .format(GPT_FILE, graph, ncores, infile, outfile)
#
#     return_code = h.run_command(command, logfile)
#
#     if return_code == 0:
#         logger.info('Succesfully calibrated product')
#         return return_code
#     else:
#         raise GPTRuntimeError('ERROR: Frame import exited with an error {}. \
#                 See {} for Snap Error output'.format(return_code, logfile)
#                               )


# def _coreg(filelist, outfile, logfile, dem_dict, ncores=os.cpu_count()):
#    '''A wrapper around SNAP's back-geocoding co-registration routine
#
#    This function takes a list of 2 OST imported Sentinel-1 SLC products
#    and co-registers them properly. This routine is sufficient for coherence
#    estimation, but not for InSAR, since the ESD refinement is not applied.
#
#    Args:
#        infile: string or os.path object for
#                an OST imported frame in BEAM-Dimap format (i.e. *.dim)
#        outfile: string or os.path object for the output
#                 file written in BEAM-Dimap format
#        logfile: string or os.path object for the file
#                 where SNAP'S STDOUT/STDERR is written to
#        dem (str): A Snap compliant string for the dem to use.
#                   Possible choices are:
#                       'SRTM 1sec HGT' (default)
#                       'SRTM 3sec'
#                       'ASTER 1sec GDEM'
#                       'ACE30'
#        ncores(int): the number of cpu cores to allocate to the gpt job,
#               default: os.cpu_count()

#
#    '''
#
#    # get gpt file
#    GPT_FILE = h.gpt_path()
#
#    # get path to graph
#    OST_ROOT = importlib.util.find_spec('ost').submodule_search_locations[0]
#    graph = opj(OST_ROOT, 'graphs', 'S1_SLC2ARD', 'S1_SLC_BGD.xml')
#
#    logger.info('Co-registering {}'.format(filelist[0]))
#    command = '{} {} -x -q {} -Pfilelist={} -Poutput={} -Pdem=\'{}\''\
#        .format(GPT_FILE, graph, ncores, filelist, outfile, dem)
#
#    return_code = h.run_command(command, logfile)
#
#    if return_code == 0:
#        logger.info('Succesfully coregistered product.')
#    else:
#        print(' ERROR: Co-registration exited with an error. \
#                See {} for Snap Error output'.format(logfile))
#        # sys.exit(112)
#
#    return return_code


@retry(stop_max_attempt_number=3, wait_fixed=1)
def coreg2(master, slave, outfile, logfile, dem_dict, ncores=os.cpu_count()):
    '''A wrapper around SNAP's back-geocoding co-registration routine

    This function takes a list of 2 OST imported Sentinel-1 SLC products
    and co-registers them properly. This routine is sufficient for coherence
    estimation, but not for InSAR, since the ESD refinement is not applied.

    Args:
        infile: string or os.path object for
                an OST imported frame in BEAM-Dimap format (i.e. *.dim)
        outfile: string or os.path object for the output
                 file written in BEAM-Dimap format
        logfile: string or os.path object for the file
                 where SNAP'S STDOUT/STDERR is written to
        dem (str): A Snap compliant string for the dem to use.
                   Possible choices are:
                       'SRTM 1sec HGT' (default)
                       'SRTM 3sec'
                       'ASTER 1sec GDEM'
                       'ACE30'
        ncores(int): the number of cpu cores to allocate to the gpt job - defaults to cpu count


    '''

    # get path to graph
    graph = opj(OST_ROOT, 'graphs', 'S1_SLC2ARD', 'S1_SLC_Coreg.xml')

    # make dem file snap readable in case of no external dem
    #if not dem_dict['dem file']:
    #    dem_dict['dem file'] = " "

    logger.info('Co-registering {} and {}'.format(master, slave))
    command = ('{} {} -x -q {} '
               ' -Pmaster={}'
               ' -Pslave={}'
               ' -Pdem=\'{}\''
               ' -Pdem_file=\'{}\''
               ' -Pdem_nodata=\'{}\''
               ' -Pdem_resampling=\'{}\''
               ' -Poutput={} '.format(
        GPT_FILE, graph, ncores,
        master, slave,
        dem_dict['dem_name'], dem_dict['dem_file'],
        dem_dict['dem_nodata'], dem_dict['dem_resampling'],
        outfile)
    )

    return_code = h.run_command(command, logfile)

    if return_code == 0:
        logger.info('Succesfully coregistered product.')
    else:
        raise GPTRuntimeError('ERROR: Co-registration exited with '
                              'an error {}. See {} for Snap '
                              'Error output'.format(return_code, logfile)
                              )


@retry(stop_max_attempt_number=3, wait_fixed=1)
def coherence(infile, outfile, logfile, ard,
              ncores=os.cpu_count()):
    '''A wrapper around SNAP's coherence routine

    This function takes a co-registered stack of 2 Sentinel-1 SLC products
    and calculates the coherence.

    Args:
        infile: string or os.path object for
                an OST imported frame in BEAM-Dimap format (i.e. *.dim)
        outfile: string or os.path object for the output
                 file written in BEAM-Dimap format
        logfile: string or os.path object for the file
                 where SNAP'S STDOUT/STDERR is written to
        ncores(int): the number of cpu cores to allocate to the gpt job,
                default: os.cpu_count()
    '''

    # get path to graph
    graph = opj(OST_ROOT, 'graphs', 'S1_SLC2ARD', 'S1_SLC_Coh_Deb.xml')
    polar = ard['coherence_bands'].replace(' ', '')
    logger.info('Coherence estimation')
    command = '{} {} -x -q {} ' \
              '-Pazimuth_window={} -Prange_window={} ' \
              '-Ppolar=\'{}\' -Pinput={} -Poutput={}' \
        .format(GPT_FILE, graph, ncores,
                ard['coherence_azimuth'], ard['coherence_range'],
                polar, infile, outfile)

    return_code = h.run_command(command, logfile)

    if return_code == 0:
        logger.info('Succesfully created coherence product.')
        return return_code
    else:
        raise GPTRuntimeError('ERROR: Coherence exited with an error {}. \
                See {} for Snap Error output'.format(return_code, logfile))<|MERGE_RESOLUTION|>--- conflicted
+++ resolved
@@ -115,7 +115,7 @@
         graph = opj(OST_ROOT, 'graphs', 'S1_SLC2ARD',
                     'S1_SLC_Deb_Halpha.xml')
 
-        print(" INFO: Calculating the H-alpha dual polarisation")
+        logger.info('Calculating the H-alpha dual polarisation')
         command = '{} {} -x -q {} -Pinput={} -Poutput={}' \
             .format(GPT_FILE, graph, ncores, infile, outfile)
 
@@ -159,19 +159,12 @@
         dem_dict = ard['dem']
 
     # calculate Multi-Look factors
-<<<<<<< HEAD
-    azimuth_looks = int(np.floor(ard['resolution']/10))
-    if azimuth_looks == 0:
-        azimuth_looks = 1
-    range_looks = int(azimuth_looks * 5)
-=======
-    azimuth_looks = 1   #int(np.floor(ard['resolution'] / 10 ))
-    range_looks = 5   #int(azimuth_looks * 5)
-
->>>>>>> e2c7f539
+    azimuth_looks = 1   # int(np.floor(ard['resolution'] / 10 ))
+    range_looks = 5   # int(azimuth_looks * 5)
+
     # construct command dependent on selected product type
     if ard['product_type'] == 'RTC-gamma0':
-        logger.debug('INFO: Calibrating the product to a RTC product.')
+        logger.debug('Calibrating the product to a RTC product.')
 
         # get graph for RTC generation
         graph = opj(OST_ROOT, 'graphs', 'S1_SLC2ARD',
@@ -188,7 +181,6 @@
             dem_dict['dem_nodata'], dem_dict['dem_resampling'],
             region, infile, outfile)
 
-
     elif ard['product_type'] == 'GTC-gamma0':
 
         logger.info('Calibrating the product to a GTC product (Gamma0).')
@@ -207,7 +199,7 @@
 
     elif ard['product_type'] == 'GTC-sigma0':
         logger.debug(
-            'INFO: Calibrating the product to a GTC product (Sigma0).'
+            'Calibrating the product to a GTC product (Sigma0).'
         )
 
         # get graph for GTC-gamma0 generation
@@ -225,11 +217,11 @@
         logger.debug('ERROR: Wrong product type selected.')
         sys.exit(121)
 
-    logger.debug("INFO: Removing thermal noise, calibrating and debursting")
+    logger.debug("Removing thermal noise, calibrating and debursting")
     return_code = h.run_command(command, logfile)
 
     if return_code == 0:
-        logger.debug('INFO: Succesfully calibrated product')
+        logger.debug('Succesfully calibrated product')
         return return_code
     else:
         raise GPTRuntimeError('ERROR: Calibration exited with an error {}. \
@@ -289,14 +281,14 @@
 #         graph = opj(OST_ROOT, 'graphs', 'S1_SLC2ARD',
 #                     'S1_SLC_TNR_CalSigma_Deb.xml')
 #     elif product_type == 'Coherence_only':
-#         print('INFO: No need to calibrate just for coherence')
+#         logger.debug.infoNo need to calibrate just for coherence')
 #         return_code = 0
 #         return return_code
 #     else:
 #         print(' ERROR: Wrong product type selected.')
 #         sys.exit(121)
 #
-#     print(" INFO: Removing thermal noise, calibrating and debursting")
+#     logger.info('Removing thermal noise, calibrating and debursting")
 #     command = '{} {} -x -q {} -Pinput={} -Poutput={}' \
 #         .format(GPT_FILE, graph, ncores, infile, outfile)
 #
